defmodule Mock do
  @moduledoc """
  Mock modules for testing purposes. Usually inside a unit test.

  Please see the README file on github for a tutorial

  ## Example

      defmodule MyTest do
        use ExUnit.Case
        import Mock

        test "get" do
          with_mock HTTPotion,
              [get: fn("http://example.com", _headers) ->
                      HTTPotion.Response.new(status_code: 200,
                          body: "hello") end] do
            # Code which calls HTTPotion.get
            # Check that the call was made as we expected
            assert called HTTPotion.get("http://example.com", :_)
          end
        end
      end
  """

  @doc """
  Mock up `mock_module` with functions specified as a keyword
  list of function_name:implementation `mocks` for the duration
  of `test`.

  `opts` List of optional arguments passed to meck. `:passthrough` will
   passthrough arguments to the original module.

  ## Example

      with_mock(HTTPotion, [get: fn("http://example.com") ->
           "<html></html>" end] do
         # Tests that make the expected call
         assert called HTTPotion.get("http://example.com")
      end
  """
  defmacro with_mock(mock_module, opts \\ [], mocks, do: test) do
    quote do
      unquote(__MODULE__).with_mocks(
       [{unquote(mock_module), unquote(opts), unquote(mocks)}], do: unquote(test))
    end
  end

  @doc """
  Mock up multiple modules for the duration of `test`.

  ## Example
  with_mocks([{HTTPotion, opts, [{get: fn("http://example.com") -> "<html></html>" end}]}]) do
    # Tests that make the expected call
    assert called HTTPotion.get("http://example.com")
  end
  """
  defmacro with_mocks(mocks, do: test) do
    quote do
      mock_modules = mock_modules(unquote(mocks))

      try do
        unquote(test)
      after
        for m <- mock_modules, do: :meck.unload(m)
      end
    end
  end

  @doc """
  Shortcut to avoid multiple blocks when a test requires a single
  mock.

  For full description see `with_mock`.

  ## Example

      test_with_mock "test_name", HTTPotion,
        [get: fn(_url) -> "<html></html>" end] do
        HTTPotion.get("http://example.com")
        assert called HTTPotion.get("http://example.com")
      end
  """
  defmacro test_with_mock(test_name, mock_module, opts \\ [], mocks, test_block) do
    quote do
      test unquote(test_name) do
        unquote(__MODULE__).with_mock(
            unquote(mock_module), unquote(opts), unquote(mocks), unquote(test_block))
      end
    end
  end

  @doc """
  Shortcut to avoid multiple blocks when a test requires a single
  mock. Accepts a context argument enabling information to be shared
  between callbacks and the test.

  For full description see `with_mock`.

  ## Example
      setup do
        doc = "<html></html>"
        {:ok, doc: doc}
      end

      test_with_mock "test_with_mock with context", %{doc: doc}, HTTPotion, [],
        [get: fn(_url) -> doc end] do

        HTTPotion.get("http://example.com")
        assert called HTTPotion.get("http://example.com")
      end
  """
  defmacro test_with_mock(test_name, context, mock_module, opts, mocks, test_block) do
    quote do
      test unquote(test_name), unquote(context) do
        unquote(__MODULE__).with_mock(
            unquote(mock_module), unquote(opts), unquote(mocks), unquote(test_block))
      end
    end
  end

  @doc """
  Use inside a `with_mock` block to determine whether
  a mocked function was called as expected.

  ## Example

      assert called HTTPotion.get("http://example.com")
  """
  defmacro called({ {:., _, [ module, f ]} , _, args }) do
    quote do
      :meck.called unquote(module), unquote(f), unquote(args)
    end
  end

  @doc """
<<<<<<< HEAD
  Use inside a `with_mock` block to determine whether
  a mocked function was called as expected and
  given number of times.

  ## Example

      assert called 2, HTTPotion.get("http://example.com")
  """
  defmacro called(count, {{:., _, [module, f]}, _, args}) do
    quote bind_quoted: [module: module, f: f, args: args, count: count] do
      count === :meck.num_calls module, f, args
=======
    Use inside a `with_mock` block to determine whether
    a mocked function was called as expected. If the assertion fails, 
    the calls that were received are displayed in the assertion message

    ## Example

        assert_called HTTPotion.get("http://example.com")
    """
  defmacro assert_called({{:., _, [module, f]}, _, args}) do
    quote do
      unquoted_module = unquote(module)
      value = :meck.called(unquoted_module, unquote(f), unquote(args))

      unless value do
        calls = unquoted_module 
                |> :meck.history()
                |> Enum.with_index()
                |> Enum.map(fn {{_, {m, f, a}, ret}, i} ->
                  "#{i}. #{m}.#{f}(#{a |> Enum.map(&Kernel.inspect/1) |> Enum.join(",")}) (returned #{inspect ret})"
                end)
                |> Enum.join("\n")

        raise ExUnit.AssertionError,
          message: "Expected call but did not receive it. Calls which were received:\n\n#{calls}"
      end
>>>>>>> 8355fa80
    end
  end

  @doc """
  Mocks up multiple modules prior to the execution of each test in a case and
  execute the callback specified.

  For full description of mocking, see `with_mocks`.

  For a full description of ExUnit setup, see
  https://hexdocs.pm/ex_unit/ExUnit.Callbacks.html

  ## Example
      setup_with_mocks([
        {Map, [], [get: fn(%{}, "http://example.com") -> "<html></html>" end]}
      ]) do
        foo = "bar"
        {:ok, foo: foo}
      end

      test "setup_all_with_mocks base case" do
        assert Map.get(%{}, "http://example.com") == "<html></html>"
      end
  """
  defmacro setup_with_mocks(mocks, do: setup_block) do
    quote do
      setup do
        mock_modules(unquote(mocks))

        # The mocks are linked to the process that setup all the tests and are
        # automatically unloaded when that process shuts down

        unquote(setup_block)
      end
    end
  end

  @doc """
  Mocks up multiple modules prior to the execution of each test in a case and
  execute the callback specified with a context specified

  See `setup_with_mocks` for more details

  ## Example
      setup_with_mocks([
        {Map, [], [get: fn(%{}, "http://example.com") -> "<html></html>" end]}
      ], context) do
        {:ok, test_string: Atom.to_string(context.test)}
      end

      test "setup_all_with_mocks with context", %{test_string: test_string} do
        assert Map.get(%{}, "http://example.com") == "<html></html>"
        assert test_string == "test setup_all_with_mocks with context"
      end
  """
  defmacro setup_with_mocks(mocks, context, do: setup_block) do
    quote do
      setup unquote(context) do
        mock_modules(unquote(mocks))
        unquote(setup_block)
      end
    end
  end

  # Helper macro to mock modules. Intended to be called only within this module
  # but not defined as `defmacrop` due to the scope within which it's used.
  defmacro mock_modules(mocks) do
    quote do
      Enum.reduce(unquote(mocks), [], fn({m, opts, mock_fns}, ms) ->
        unless m in ms do
          # :meck.validate will throw an error if trying to validate
          # a module that was not mocked
          try do
            if :meck.validate(m), do: :meck.unload(m)
          rescue
            e in ErlangError -> :ok
          end

          :meck.new(m, opts)
        end

        unquote(__MODULE__)._install_mock(m, mock_fns)
        assert :meck.validate(m) == true

        [ m | ms] |> Enum.uniq
      end)
    end
  end

  @doc false
  def _install_mock(_, []), do: :ok
  def _install_mock(mock_module, [ {fn_name, value} | tail ]) do
    :meck.expect(mock_module, fn_name, value)
    _install_mock(mock_module, tail)
  end
end<|MERGE_RESOLUTION|>--- conflicted
+++ resolved
@@ -134,7 +134,6 @@
   end
 
   @doc """
-<<<<<<< HEAD
   Use inside a `with_mock` block to determine whether
   a mocked function was called as expected and
   given number of times.
@@ -146,34 +145,48 @@
   defmacro called(count, {{:., _, [module, f]}, _, args}) do
     quote bind_quoted: [module: module, f: f, args: args, count: count] do
       count === :meck.num_calls module, f, args
-=======
-    Use inside a `with_mock` block to determine whether
-    a mocked function was called as expected. If the assertion fails, 
-    the calls that were received are displayed in the assertion message
-
-    ## Example
-
-        assert_called HTTPotion.get("http://example.com")
-    """
+    end
+  end
+
+  defmacro assert_called(count, {{:., _, [module, f]}, _, args}) do
+    quote do
+      unquoted_module = unquote(module)
+      unless count === :meck.num_calls module, f, args do
+        raise_called unquoted_module
+      end
+    end
+  end
+
+  @doc """
+  Use inside a `with_mock` block to determine whether
+  a mocked function was called as expected. If the assertion fails, 
+  the calls that were received are displayed in the assertion message
+
+  ## Example
+      assert_called HTTPotion.get("http://example.com")
+  """
   defmacro assert_called({{:., _, [module, f]}, _, args}) do
     quote do
       unquoted_module = unquote(module)
       value = :meck.called(unquoted_module, unquote(f), unquote(args))
 
       unless value do
-        calls = unquoted_module 
-                |> :meck.history()
-                |> Enum.with_index()
-                |> Enum.map(fn {{_, {m, f, a}, ret}, i} ->
-                  "#{i}. #{m}.#{f}(#{a |> Enum.map(&Kernel.inspect/1) |> Enum.join(",")}) (returned #{inspect ret})"
-                end)
-                |> Enum.join("\n")
-
-        raise ExUnit.AssertionError,
-          message: "Expected call but did not receive it. Calls which were received:\n\n#{calls}"
-      end
->>>>>>> 8355fa80
-    end
+        raise_called unquoted_module
+      end
+    end
+  end
+
+  def raise_called(module) do
+    calls = module 
+            |> :meck.history()
+            |> Enum.with_index()
+            |> Enum.map(fn {{_, {m, f, a}, ret}, i} ->
+              "#{i}. #{m}.#{f}(#{a |> Enum.map(&Kernel.inspect/1) |> Enum.join(",")}) (returned #{inspect ret})"
+            end)
+            |> Enum.join("\n")
+
+    raise ExUnit.AssertionError,
+      message: "Expected call but did not receive it. Calls which were received:\n\n#{calls}"
   end
 
   @doc """
